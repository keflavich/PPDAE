--- conflicted
+++ resolved
@@ -6,7 +6,7 @@
 from src.training_callbacks import EarlyStopping
 
 
-class Trainer():
+class Trainer:
     """
     A training class for VAE model. Incorporate batch-training/testing loop,
     training callbacks, lerning rate scheduler, W&B logger with metrics reports and
@@ -42,9 +42,17 @@
           machine='local', save=True, early_stop=False)
         complete epoch training/validation/report loop
     """
-    def __init__(self, model, optimizer, batch_size, wandb,
-                 scheduler=None, print_every=50,
-                 device='cpu'):
+
+    def __init__(
+        self,
+        model,
+        optimizer,
+        batch_size,
+        wandb,
+        scheduler=None,
+        print_every=50,
+        device="cpu",
+    ):
         """
         Parameters
         ----------
@@ -69,22 +77,21 @@
             print("Let's use", torch.cuda.device_count(), "GPUs!")
             self.model = nn.DataParallel(self.model)
         self.model.to(self.device)
-        print('Is model in cuda? ', next(self.model.parameters()).is_cuda)
+        print("Is model in cuda? ", next(self.model.parameters()).is_cuda)
         self.opt = optimizer
         self.sch = scheduler
         self.batch_size = batch_size
-        self.train_loss = {'Loss': []}
-        self.test_loss = {'Loss': []}
+        self.train_loss = {"Loss": []}
+        self.test_loss = {"Loss": []}
         self.num_steps = 0
         self.print_every = print_every
-        self.mse_loss = nn.MSELoss(reduction='mean')
-        self.bce_loss = nn.BCELoss(reduction='mean')
+        self.mse_loss = nn.MSELoss(reduction="mean")
+        self.bce_loss = nn.BCELoss(reduction="mean")
         self.wb = wandb
-
 
     def _loss(self, x, xhat, train=True, ep=0):
         """Evaluates loss function and add reports to the logger.
-        
+
         Parameters
         ----------
         x      : tensor
@@ -103,9 +110,9 @@
         loss = self.bce_loss(xhat, x)
 
         if train:
-            self.train_loss['Loss'].append(loss.item())
+            self.train_loss["Loss"].append(loss.item())
         else:
-            self.test_loss['Loss'].append(loss.item())
+            self.test_loss["Loss"].append(loss.item())
 
         return loss
 
@@ -132,15 +139,11 @@
             img = img.to(self.device)
             phy = phy.to(self.device)
 
-<<<<<<< HEAD
-            xhat = self.model(phy)
-=======
-            #xhat, z = self.model(img, phy=phy)
+            # xhat, z = self.model(img, phy=phy)
             xhat, z = self.model(phy)
->>>>>>> 1e2cc8f9
             # calculate loss value
             loss = self._loss(img, xhat, train=True, ep=epoch)
-            # calculate the gradients
+            #  calculate the gradients
             loss.backward()
             # perform optimization step accordig to the gradients
             self.opt.step()
@@ -150,16 +153,14 @@
             if i == len(data_loader) - 2:
                 xhat_plot = xhat.data.cpu().numpy()
                 x_plot = img.data.cpu().numpy()
-            #if i == 1:
+            # if i == 1:
             #    print('WARNING: using only 1st batch')
             #    break
 
         # plot reconstructed images ever 2 epochs
         if epoch % 2 == 0:
             wall = plot_recon_wall(xhat_plot, x_plot, epoch=epoch, log=True)
-            self.wb.log({'Train_Recon':  self.wb.Image(wall)},
-                        step=self.num_steps)
-            
+            self.wb.log({"Train_Recon": self.wb.Image(wall)}, step=self.num_steps)
 
     def _test_epoch(self, test_loader, epoch):
         """Testing loop for a given epoch. Triningo goes over
@@ -183,14 +184,10 @@
                 # send data to current device
                 img = img.to(self.device)
                 phy = phy.to(self.device)
-<<<<<<< HEAD
-                xhat = self.model(phy)
-=======
-                #xhat, z = self.model(img, phy=phy)
-                #temp training model
+
+                # xhat, z = self.model(img, phy=phy)
+                # temp training model
                 xhat, z = self.model(phy)
-                
->>>>>>> 1e2cc8f9
                 # calculate loss value
                 loss = self._loss(img, xhat, train=False, ep=epoch)
 
@@ -198,7 +195,7 @@
                 if i == len(test_loader) - 2:
                     xhat_plot = xhat.data.cpu().numpy()
                     x_plot = img.data.cpu().numpy()
-                #if i == 1:
+                # if i == 1:
                 #    print('WARNING: using only 1st batch')
                 #    break
 
@@ -207,13 +204,11 @@
         # plot reconstructed images ever 2 epochs
         if epoch % 2 == 0:
             wall = plot_recon_wall(xhat_plot, x_plot, epoch=epoch, log=True)
-            self.wb.log({'Test_Recon':  self.wb.Image(wall)},
-                        step=self.num_steps)
+            self.wb.log({"Test_Recon": self.wb.Image(wall)}, step=self.num_steps)
 
         return loss
 
-    def train(self, train_loader, test_loader, epochs,
-              save=True, early_stop=False):
+    def train(self, train_loader, test_loader, epochs, save=True, early_stop=False):
         """Full training loop over all epochs. Model is saved after
         training is finished.
         Parameters
@@ -235,14 +230,13 @@
 
         # hold samples, real and generated, for initial plotting
         if early_stop:
-            early_stopping = EarlyStopping(patience=10, min_delta=.1,
-                                           verbose=True)
+            early_stopping = EarlyStopping(patience=10, min_delta=0.1, verbose=True)
 
         # train for n number of epochs
         time_start = datetime.datetime.now()
         for epoch in range(1, epochs + 1):
             e_time = datetime.datetime.now()
-            print('##'*20)
+            print("##" * 20)
             print("\nEpoch {}".format(epoch))
 
             # train and validate
@@ -251,9 +245,8 @@
 
             # update learning rate according to cheduler
             if self.sch is not None:
-                self.wb.log({'LR': self.opt.param_groups[0]['lr']},
-                            step=self.num_steps)
-                if 'ReduceLROnPlateau' == self.sch.__class__.__name__:
+                self.wb.log({"LR": self.opt.param_groups[0]["lr"]}, step=self.num_steps)
+                if "ReduceLROnPlateau" == self.sch.__class__.__name__:
                     self.sch.step(val_loss)
                 else:
                     self.sch.step()
@@ -261,9 +254,9 @@
             # report elapsed time per epoch and total run tume
             epoch_time = datetime.datetime.now() - e_time
             elap_time = datetime.datetime.now() - time_start
-            print('Time per epoch: ', epoch_time.seconds, ' s')
-            print('Elapsed time  : %.2f m' % (elap_time.seconds/60))
-            print('##'*20)
+            print("Time per epoch: ", epoch_time.seconds, " s")
+            print("Elapsed time  : %.2f m" % (elap_time.seconds / 60))
+            print("##" * 20)
 
             # early stopping
             if early_stop:
@@ -273,8 +266,7 @@
                     break
 
         if save:
-            torch.save(self.model.state_dict(), '%s/model.pt' %
-                       (self.wb.run.dir))
+            torch.save(self.model.state_dict(), "%s/model.pt" % (self.wb.run.dir))
 
     def _report_train(self, i):
         """Report training metrics to logger and standard output.
@@ -288,13 +280,13 @@
         # ------------------------ Reports ---------------------------- #
         # print scalars to std output and save scalars/hist to W&B
         if i % self.print_every == 0:
-            print("Training iteration %i, global step %i" %
-                  (i + 1, self.num_steps))
-            print("Loss: %.6f" % (self.train_loss['Loss'][-1]))
-
-            self.wb.log({'Train_Loss': self.train_loss['Loss'][-1]},
-                        step=self.num_steps)
-            print("__"*20)
+            print("Training iteration %i, global step %i" % (i + 1, self.num_steps))
+            print("Loss: %.6f" % (self.train_loss["Loss"][-1]))
+
+            self.wb.log(
+                {"Train_Loss": self.train_loss["Loss"][-1]}, step=self.num_steps
+            )
+            print("__" * 20)
 
     def _report_test(self, ep):
         """Report testing metrics to logger and standard output.
@@ -307,10 +299,9 @@
         """
         # ------------------------ Reports ---------------------------- #
         # print scalars to std output and save scalars/hist to W&B
-        print('*** TEST LOSS ***')
+        print("*** TEST LOSS ***")
         print("Epoch %i, global step %i" % (ep, self.num_steps))
-        print("Loss: %.6f" % (self.test_loss['Loss'][-1]))
-
-        self.wb.log({'Test_Loss': self.test_loss['Loss'][-1]},
-                    step=self.num_steps)
-        print("__"*20)+        print("Loss: %.6f" % (self.test_loss["Loss"][-1]))
+
+        self.wb.log({"Test_Loss": self.test_loss["Loss"][-1]}, step=self.num_steps)
+        print("__" * 20)