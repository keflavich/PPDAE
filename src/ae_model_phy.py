"""
This python file contains the Autoencoder models as classes
per model. Architectures include linear, convolution, transpose
convolution, upampling, and ResNet type of NN/layers.
"""

import torch
import torch.nn as nn
import torch.nn.functional as F


<<<<<<< HEAD
def conv_out(l0, k, st):
    """
    return the output size after applying a convolution:
    Parameters
    ----------
    l0 : int
        initial size
    k  : int
        kernel size
    st : int
        stride size
    Returns
    -------
    int
        output size
    """
    return int((l0 - k) / st + 1)


def pool_out(l0, k, st):
    """
    return the output size after applying a convolution:
    Parameters
    ----------
    l0 : int
        initial size
    k  : int
        kernel size
    st : int
        stride size
    Returns
    -------
    int
        output size
    """
    return int((l0 - k) / st + 1)


class LinTrans_forward(nn.Module):
    """
    Autoencoder class with user defined latent dimension, image size,
    and number of image channels. The encoder is constructed with
    sets of [2Dconv + Act_fn + MaxPooling] blocks, user defined,
    with a final linear layer to return the latent code.
    The decoder is build using transpose convolution and normal convolution layers.

    ...

    Attributes
    ----------
    latent_dim : int
        size of latent space
    img_width  : int
        width size of image
    img_height : int
        height size of image
    img_size   : float
        total numer of pixels in image
    in_ch      : int
        number of image channels
    enc_conv_blocks   : pytorch sequential
        encoder layers organized in a sequential module
    enc_linear : pytorch sequential
        encoder linear output layer
    dec_linear  : pytorch sequential
        decoder layers organized in a sequential module
    Methods
    -------
    encoder(self, x)
        Encoder module
    decoder(self, z)
        Decoder module
    forward(self, x)
        AE forward pass
    """

    def __init__(
        self,
        img_dim=28,
        dropout=0.2,
        in_ch=1,
        phy_dim=8,
    ):
=======

class Upsampling_model(nn.Module):
    ### NOTE: after extensive testing, we decided that upsampling does not produce
    ###     accurate images nor does it learn as fast. This model is no longer used.

    def __init__(self, img_dim=28, dropout=.2, in_ch=1, phy_dim=8, stride=2, kernel_size=4):
        """
        Parameters
        ----------
        img_dim    : int
            image size, only one dimension, assuming square ratio.
        dropout    : float
            dropout probability
        in_ch      : int
            number of channels in input/output image
        """
        super(Upsampling_model, self).__init__()
        self.img_width = self.img_height = img_dim
        #self.img_size = self.img_width * self.img_height
        self.in_ch = in_ch
        self.phy_dim = phy_dim

        # Decoder specification
        self.dec_linear = nn.Sequential(
            nn.Linear(phy_dim,
                      128, bias=False),
            nn.BatchNorm1d(128),
            nn.ReLU(),
            nn.Dropout(dropout),

            nn.Linear(128, 16 * 4 * 4, bias=False),
            nn.BatchNorm1d(16 * 4 * 4),
            nn.ReLU(),
            nn.Dropout(dropout),

            nn.Linear(16 * 4 * 4, 16 * 8 * 8, bias=False),
            nn.BatchNorm1d(16 * 8 * 8),
            nn.ReLU(),
            nn.Dropout(dropout),

            nn.Linear(16 * 8 * 8, 16 * 12 * 12, bias=False),
            nn.BatchNorm1d(16*12*12),
            nn.ReLU(),
            nn.Dropout(dropout),

            #Last linear layer
            nn.Linear(16 * 12 * 12, 16 * 16 * 16, bias=False),
            nn.ReLU()
        )
        self.dec_transconv = nn.Sequential(
            nn.Upsample(scale_factor= 2, mode='nearest'),
            nn.Conv2d(16, 16, kernel_size, bias=False),
            nn.BatchNorm2d(16, momentum=0.005),
            nn.ReLU(),

            nn.Upsample(scale_factor= 2, mode='nearest'),
            nn.Conv2d(16, 8, kernel_size, bias=False),
            nn.BatchNorm2d(8, momentum=0.005),
            nn.ReLU(),

            nn.Upsample(scale_factor= 2, mode='nearest'),
            nn.Conv2d(8, 8, kernel_size, bias=False),
            nn.BatchNorm2d(8, momentum=0.005),
            nn.ReLU(),

            nn.Upsample(scale_factor= 2, mode='nearest'),
            nn.Conv2d(8, 4, kernel_size, bias=False),
            nn.BatchNorm2d(4, momentum=0.005),
            nn.ReLU(),

            ###output layer
            nn.Conv2d(4, in_ch, 7),
            nn.Sigmoid()
        )

    def forward(self, phy):
        """
        Parameters
        ----------
        z : tensor
            latent code [N, latent_dim]
        Returns
        -------
            reconstructed image [N, C, H, W]
        """
        z = self.dec_linear(phy)
        z = z.view(-1, 16, 16, 16)
        z = self.dec_transconv(z)

        z = F.interpolate(z, size=(self.img_width, self.img_height),
                          mode='nearest')
        return z


class Dev_Forward_AE(nn.Module):

    def __init__(self, img_dim=28, dropout=.2, in_ch=1, phy_dim=8, stride=2, kernel_size=4):
>>>>>>> 1e2cc8f9
        """
        Parameters
        ----------
        img_dim    : int
            image size, only one dimension, assuming square ratio.
        dropout    : float
            dropout probability
        in_ch      : int
            number of channels in input/output image
        """
<<<<<<< HEAD
        super(LinTrans_forward, self).__init__()
=======
        super(Dev_Forward_AE, self).__init__()
>>>>>>> 1e2cc8f9
        self.img_width = self.img_height = img_dim
        self.img_size = self.img_width * self.img_height
        self.in_ch = in_ch
        self.phy_dim = phy_dim

        # Linear layers
        self.dec_linear = nn.Sequential(
<<<<<<< HEAD
            nn.Linear(self.phy_dim, 128, bias=False),
=======
            nn.Linear(phy_dim,
                      128, bias=False),
>>>>>>> 1e2cc8f9
            nn.BatchNorm1d(128),
            nn.ReLU(),
            nn.Dropout(dropout),

            nn.Linear(128, 16 * 4 * 4, bias=False),
            nn.BatchNorm1d(16 * 4 * 4),
            nn.ReLU(),
            nn.Dropout(dropout),

            nn.Linear(16 * 4 * 4, 16 * 8 * 8, bias=False),
            nn.BatchNorm1d(16 * 8 * 8),
            nn.ReLU(),
            nn.Dropout(dropout),

            nn.Linear(16 * 8 * 8, 16 * 16 * 8, bias=False),
            nn.BatchNorm1d(16*16*8),
            nn.ReLU(),
            nn.Dropout(dropout),

            #Last linear layer
            nn.Linear(16 * 16 * 8, 16 * 16 * 16, bias=False),
            nn.ReLU()
        )

<<<<<<< HEAD
        self.dec_transconv = nn.Sequential(
            nn.ConvTranspose2d(
                16, 16, 4, stride=2, bias=False, output_padding=1, padding=0
            ),
            nn.Conv2d(16, 16, 4, bias=False),
=======
        #convolutional layers
        self.dec_transconv = nn.Sequential(
            nn.ConvTranspose2d(16, 16,  kernel_size, stride=stride, bias=False,
                               output_padding=1, padding=0),
            nn.Conv2d(16, 16, kernel_size, bias=False),
>>>>>>> 1e2cc8f9
            nn.BatchNorm2d(16, momentum=0.005),
            nn.ReLU(),

            nn.Conv2d(16, 8, kernel_size, bias=False),
            nn.BatchNorm2d(8, momentum=0.005),
            nn.ReLU(),
<<<<<<< HEAD
            nn.ConvTranspose2d(
                8, 8, 4, stride=2, bias=False, output_padding=1, padding=0
            ),
            nn.Conv2d(8, 8, 4, bias=False),
            nn.BatchNorm2d(8, momentum=0.005),
            nn.ReLU(),
            nn.Conv2d(8, 4, 4, bias=False),
            nn.BatchNorm2d(4, momentum=0.005),
            nn.ReLU(),
            nn.ConvTranspose2d(
                4, 4, 4, stride=2, bias=False, output_padding=1, padding=0
            ),
            nn.Conv2d(4, 4, 4, bias=False),
            nn.BatchNorm2d(4, momentum=0.005),
            nn.ReLU(),
            nn.Conv2d(4, 4, 4, bias=False),
            nn.BatchNorm2d(4, momentum=0.005),
            nn.ReLU(),
            nn.ConvTranspose2d(
                4, 4, 4, stride=2, bias=False, output_padding=1, padding=0
            ),
            nn.Conv2d(4, 4, 4, bias=False),
            nn.BatchNorm2d(4, momentum=0.005),
            nn.ReLU(),
=======

            nn.ConvTranspose2d(8, 8, kernel_size, stride=stride, bias=False,
                               output_padding=1, padding=0),

            nn.Conv2d(8, 8, kernel_size, bias=False),
            nn.BatchNorm2d(8, momentum=0.005),
            nn.ReLU(),

            nn.Conv2d(8, 4, kernel_size, bias=False),
            nn.BatchNorm2d(4, momentum=0.005),
            nn.ReLU(),

            ###output layer
            nn.ConvTranspose2d(4, 4, kernel_size, stride=stride, bias=False,
                               output_padding=1, padding=0),
>>>>>>> 1e2cc8f9
            nn.Conv2d(4, in_ch, 7),
            nn.Sigmoid(),
        )

<<<<<<< HEAD
    def forward(self, z):
        """
        Decoder side of autoencoder.

=======
    def forward(self, phy):
        """
        Parameters
        ----------
        z : tensor
            latent code [N, latent_dim]
        Returns
        -------
            reconstructed image [N, C, H, W]
        """
        z = self.dec_linear(phy)
        z = z.view(-1, 16, 16, 16)
        z = self.dec_transconv(z)

        z = F.interpolate(z, size=(self.img_width, self.img_height),
                          mode='nearest')
        return z



class Conv_Forward_AE(nn.Module):

    def __init__(self, img_dim=28, dropout=.2, in_ch=1, phy_dim=8,
        stride=2, kernel_size=4, numb_conv=5, numb_lin=5, a_func=nn.ReLU()):
        """
        Parameters
        ----------
        img_dim    : int
            image size, only one dimension, assuming square ratio.
        dropout    : float
            dropout probability
        in_ch      : int
            number of channels in input/output image
        stride     : int
            stride step size (must be >1)
        kernel_size: int
            kernel size for the convolutional layers
        numb_conv  : int
            number of convolutional layers in the model. 5 by defalult.
            Works best for <=8 layers, anything higher might result in errors.
            NOTE: Does not support 0 convolutional layers as it will always have
            one minimum, by construction.
        numb_lin   : int
            number of linear layers in the model. 5 by defalult.
        """

        super(Conv_Forward_AE, self).__init__()
        self.in_ch = in_ch
        self.img_dim = img_dim

        # Linear layers
        h_ch = 2
        if (numb_lin > 4):
            in_ch = 8
        else:
            in_ch = 16
        self.lin = nn.Sequential(
        nn.Linear(phy_dim,  in_ch * h_ch * h_ch, bias=False),
        nn.BatchNorm1d(in_ch * h_ch * h_ch),
        a_func,
        nn.Dropout(dropout)
        )
        i_ch = h_ch
        h_ch *= 2

        for i in range(numb_lin - 1):
            self.lin.add_module(
            "linear_%i" % (i+1),
            nn.Linear(in_ch * i_ch * i_ch, in_ch * h_ch * h_ch, bias=False)
            )

            if (i != numb_lin - 2):

                self.lin.add_module(
                "bn_%i" % (i + 1),
                nn.BatchNorm1d(in_ch * h_ch * h_ch)
                )

                self.lin.add_module(
                "activation_%i" % (i + 1),
                a_func
                )

                self.lin.add_module(
                "Dropout_%i" % (i + 2),
                nn.Dropout(dropout)
                )
                i_ch = h_ch
                if (i >= 2 and numb_lin > 4):
                    h_ch += 4
                else:
                    h_ch *= 2

            else:
                self.lin.add_module(
                "activation_output",
                a_func
                )

        self.h_ch = h_ch
        self.i_ch = in_ch

        #Convolutional layers
        self.conv = nn.Sequential()
        i_ch = in_ch

        for i in range(numb_conv - 1):
            if (i%2 == 0):
                self.conv.add_module(
                "ConvTranspose2d_%i" % (i+1),
                nn.ConvTranspose2d(i_ch, i_ch, kernel_size, stride=stride, bias=False,
                                    output_padding=1, padding=0)
                )
                self.conv.add_module(
                "conv2d_%i" % (i + 1),
                nn.Conv2d(i_ch, i_ch, kernel_size, bias=False)
                )
                self.conv.add_module(
                "bn_%i" % (i + 1),
                nn.BatchNorm2d(i_ch, momentum=0.005)
                )
                self.conv.add_module(
                "activation_%i" % (i + 1),
                a_func
                )
                #i_ch = o_ch
                o_ch = i_ch//2

            else:
                self.conv.add_module(
                "conv2d_%i" % (i + 1),
                nn.Conv2d(i_ch, o_ch, kernel_size, bias=False),
                )
                self.conv.add_module(
                    "bn_%i" % (i + 1), nn.BatchNorm2d(o_ch, momentum=0.005)
                )
                self.conv.add_module("activation_%i" % (i + 1), a_func)
                i_ch = o_ch
                #o_ch = o_ch//2

        #output layers
        self.conv.add_module(
        "ConvTransposed2d_output",
        nn.ConvTranspose2d(i_ch, 4, kernel_size, stride=stride, bias=False,
                            output_padding=1, padding=0))

        self.conv.add_module(
        "Conv2d_output",
        nn.Conv2d(4, self.in_ch, kernel_size)
        )

        self.conv.add_module(
        "Sigmoid",
        nn.Sigmoid()
        )


    def forward(self, phy):
        """
        Parameters
        ----------
        z : tensor
            latent code [N, latent_dim]
        Returns
        -------
            reconstructed image [N, C, H, W]
        """
        z = self.lin(phy)
        z = z.view(-1, self.i_ch, self.h_ch, self.h_ch)
        z = self.conv(z)

        z = F.interpolate(z, size=(self.img_dim, self.img_dim),
                          mode='nearest')
        return z

class Conv_Forward_2(nn.Module):

    def __init__(self, img_dim=28, dropout=.2, in_ch=1, phy_dim=8,
        stride=2, kernel_size=4, numb_conv=5, numb_lin=5, a_func=nn.ReLU()):
        """
        Parameters
        ----------
        img_dim    : int
            image size, only one dimension, assuming square ratio.
        dropout    : float
            dropout probability
        in_ch      : int
            number of channels in input/output image
        stride     : int
            stride step size (must be >1)
        kernel_size: int
            kernel size for the convolutional layers
        numb_conv  : int
            number of convolutional layers in the model. 5 by defalult.
            Works best for <=8 layers, anything higher might result in errors.
            NOTE: Does not support 0 convolutional layers as it will always have
            one minimum, by construction.
        numb_lin   : int
            number of linear layers in the model. 5 by defalult.
        """

        super(Conv_Forward_2, self).__init__()
        self.in_ch = in_ch
        self.img_dim = img_dim

        # Linear layers
        h_ch = 2
        self.lin = nn.Sequential(
        nn.Linear(phy_dim,  16 * h_ch * h_ch, bias=False),
        nn.BatchNorm1d(16 * h_ch * h_ch),
        a_func,
        nn.Dropout(dropout)
        )
        i_ch = h_ch
        h_ch *= 2

        for i in range(numb_lin - 1):
            self.lin.add_module(
            "linear_%i" % (i+1),
            nn.Linear(16 * i_ch * i_ch, 16 * h_ch * h_ch, bias=False)
            )

            if (i != numb_lin - 2):

                self.lin.add_module(
                "bn_%i" % (i + 1),
                nn.BatchNorm1d(16 * h_ch * h_ch)
                )

                self.lin.add_module(
                "activation_%i" % (i + 1),
                a_func
                )

                self.lin.add_module(
                "Dropout_%i" % (i + 2),
                nn.Dropout(dropout)
                )
                i_ch = h_ch
                if (numb_lin > 4 and i >= 3):
                    h_ch += 2
                else:
                    h_ch *= 2

            else:
                self.lin.add_module(
                "activation_output",
                a_func
                )

        self.h_ch = h_ch

        #Convolutional layers
        self.conv = nn.Sequential()
        i_ch = 16
        #o_ch = i_ch * (numb_conv - 1)

        for i in range(numb_conv - 1):
            if (i%2 == 0):
                self.conv.add_module(
                "ConvTranspose2d_%i" % (i+1),
                nn.ConvTranspose2d(i_ch, i_ch, kernel_size, stride=stride, bias=False,
                                    output_padding=1, padding=0)
                )
                self.conv.add_module(
                "bn_%i" % (i + 1),
                nn.BatchNorm2d(i_ch, momentum=0.005)
                )
                self.conv.add_module(
                "conv2d_%i" % (i + 1),
                nn.Conv2d(i_ch, i_ch, kernel_size, bias=True)
                )
                self.conv.add_module(
                "activation_%i" % (i + 1),
                a_func
                )
                #i_ch = o_ch
                o_ch = i_ch//2

            else:
                self.conv.add_module(
                "conv2d_%i" % (i + 1),
                nn.Conv2d(i_ch, o_ch, kernel_size, bias=False),
                )
                self.conv.add_module(
                    "bn_%i" % (i + 1), nn.BatchNorm2d(o_ch, momentum=0.005)
                )
                self.conv.add_module("activation_%i" % (i + 1), a_func)
                i_ch = o_ch
                #o_ch = o_ch//2

        #output layers
        self.conv.add_module(
        "ConvTransposed2d_output",
        nn.ConvTranspose2d(i_ch, 4, kernel_size, stride=stride, bias=False,
                            output_padding=1, padding=0))

        self.conv.add_module(
        "Conv2d_output",
        nn.Conv2d(4, in_ch, kernel_size)
        )

        self.conv.add_module(
        "Sigmoid",
        nn.Sigmoid()
        )


    def forward(self, phy):
        """
>>>>>>> 1e2cc8f9
        Parameters
        ----------
        z : tensor
            latent code [N, latent_dim]
        Returns
        -------
            reconstructed image [N, C, H, W]
        """
<<<<<<< HEAD
        z = self.dec_linear(z)
        z = z.view(-1, 16, 16, 16)
        z = self.dec_transconv(z)

        z = F.interpolate(z, size=(self.img_width, self.img_height), mode="nearest")
=======
        z = self.lin(phy)
        z = z.view(-1, 16, self.h_ch, self.h_ch)
        z = self.conv(z)

        z = F.interpolate(z, size=(self.img_dim, self.img_dim),
                          mode='nearest')
>>>>>>> 1e2cc8f9
        return z<|MERGE_RESOLUTION|>--- conflicted
+++ resolved
@@ -9,336 +9,211 @@
 import torch.nn.functional as F
 
 
-<<<<<<< HEAD
-def conv_out(l0, k, st):
-    """
-    return the output size after applying a convolution:
-    Parameters
-    ----------
-    l0 : int
-        initial size
-    k  : int
-        kernel size
-    st : int
-        stride size
-    Returns
-    -------
-    int
-        output size
-    """
-    return int((l0 - k) / st + 1)
-
-
-def pool_out(l0, k, st):
-    """
-    return the output size after applying a convolution:
-    Parameters
-    ----------
-    l0 : int
-        initial size
-    k  : int
-        kernel size
-    st : int
-        stride size
-    Returns
-    -------
-    int
-        output size
-    """
-    return int((l0 - k) / st + 1)
-
-
-class LinTrans_forward(nn.Module):
-    """
-    Autoencoder class with user defined latent dimension, image size,
-    and number of image channels. The encoder is constructed with
-    sets of [2Dconv + Act_fn + MaxPooling] blocks, user defined,
-    with a final linear layer to return the latent code.
-    The decoder is build using transpose convolution and normal convolution layers.
-
-    ...
-
-    Attributes
-    ----------
-    latent_dim : int
-        size of latent space
-    img_width  : int
-        width size of image
-    img_height : int
-        height size of image
-    img_size   : float
-        total numer of pixels in image
-    in_ch      : int
-        number of image channels
-    enc_conv_blocks   : pytorch sequential
-        encoder layers organized in a sequential module
-    enc_linear : pytorch sequential
-        encoder linear output layer
-    dec_linear  : pytorch sequential
-        decoder layers organized in a sequential module
-    Methods
-    -------
-    encoder(self, x)
-        Encoder module
-    decoder(self, z)
-        Decoder module
-    forward(self, x)
-        AE forward pass
-    """
-
+class Upsampling_model(nn.Module):
+    ### NOTE: after extensive testing, we decided that upsampling does not produce
+    ###     accurate images nor does it learn as fast. This model is no longer used.
+
+    def __init__(
+        self, img_dim=28, dropout=0.2, in_ch=1, phy_dim=8, stride=2, kernel_size=4
+    ):
+        """
+        Parameters
+        ----------
+        img_dim    : int
+            image size, only one dimension, assuming square ratio.
+        dropout    : float
+            dropout probability
+        in_ch      : int
+            number of channels in input/output image
+        """
+        super(Upsampling_model, self).__init__()
+        self.img_width = self.img_height = img_dim
+        # self.img_size = self.img_width * self.img_height
+        self.in_ch = in_ch
+        self.phy_dim = phy_dim
+
+        # Decoder specification
+        self.dec_linear = nn.Sequential(
+            nn.Linear(phy_dim, 128, bias=False),
+            nn.BatchNorm1d(128),
+            nn.ReLU(),
+            nn.Dropout(dropout),
+            nn.Linear(128, 16 * 4 * 4, bias=False),
+            nn.BatchNorm1d(16 * 4 * 4),
+            nn.ReLU(),
+            nn.Dropout(dropout),
+            nn.Linear(16 * 4 * 4, 16 * 8 * 8, bias=False),
+            nn.BatchNorm1d(16 * 8 * 8),
+            nn.ReLU(),
+            nn.Dropout(dropout),
+            nn.Linear(16 * 8 * 8, 16 * 12 * 12, bias=False),
+            nn.BatchNorm1d(16 * 12 * 12),
+            nn.ReLU(),
+            nn.Dropout(dropout),
+            # Last linear layer
+            nn.Linear(16 * 12 * 12, 16 * 16 * 16, bias=False),
+            nn.ReLU(),
+        )
+        self.dec_transconv = nn.Sequential(
+            nn.Upsample(scale_factor=2, mode="nearest"),
+            nn.Conv2d(16, 16, kernel_size, bias=False),
+            nn.BatchNorm2d(16, momentum=0.005),
+            nn.ReLU(),
+            nn.Upsample(scale_factor=2, mode="nearest"),
+            nn.Conv2d(16, 8, kernel_size, bias=False),
+            nn.BatchNorm2d(8, momentum=0.005),
+            nn.ReLU(),
+            nn.Upsample(scale_factor=2, mode="nearest"),
+            nn.Conv2d(8, 8, kernel_size, bias=False),
+            nn.BatchNorm2d(8, momentum=0.005),
+            nn.ReLU(),
+            nn.Upsample(scale_factor=2, mode="nearest"),
+            nn.Conv2d(8, 4, kernel_size, bias=False),
+            nn.BatchNorm2d(4, momentum=0.005),
+            nn.ReLU(),
+            ###output layer
+            nn.Conv2d(4, in_ch, 7),
+            nn.Sigmoid(),
+        )
+
+    def forward(self, phy):
+        """
+        Parameters
+        ----------
+        z : tensor
+            latent code [N, latent_dim]
+        Returns
+        -------
+            reconstructed image [N, C, H, W]
+        """
+        z = self.dec_linear(phy)
+        z = z.view(-1, 16, 16, 16)
+        z = self.dec_transconv(z)
+
+        z = F.interpolate(z, size=(self.img_width, self.img_height), mode="nearest")
+        return z
+
+
+class Dev_Forward_AE(nn.Module):
+    def __init__(
+        self, img_dim=28, dropout=0.2, in_ch=1, phy_dim=8, stride=2, kernel_size=4
+    ):
+        """
+        Parameters
+        ----------
+        img_dim    : int
+            image size, only one dimension, assuming square ratio.
+        dropout    : float
+            dropout probability
+        in_ch      : int
+            number of channels in input/output image
+        """
+        super(Dev_Forward_AE, self).__init__()
+        self.img_width = self.img_height = img_dim
+        self.img_size = self.img_width * self.img_height
+        self.in_ch = in_ch
+        self.phy_dim = phy_dim
+
+        # Linear layers
+        self.dec_linear = nn.Sequential(
+            nn.Linear(phy_dim, 128, bias=False),
+            nn.BatchNorm1d(128),
+            nn.ReLU(),
+            nn.Dropout(dropout),
+            nn.Linear(128, 16 * 4 * 4, bias=False),
+            nn.BatchNorm1d(16 * 4 * 4),
+            nn.ReLU(),
+            nn.Dropout(dropout),
+            nn.Linear(16 * 4 * 4, 16 * 8 * 8, bias=False),
+            nn.BatchNorm1d(16 * 8 * 8),
+            nn.ReLU(),
+            nn.Dropout(dropout),
+            nn.Linear(16 * 8 * 8, 16 * 16 * 8, bias=False),
+            nn.BatchNorm1d(16 * 16 * 8),
+            nn.ReLU(),
+            nn.Dropout(dropout),
+            # Last linear layer
+            nn.Linear(16 * 16 * 8, 16 * 16 * 16, bias=False),
+            nn.ReLU(),
+        )
+
+        # convolutional layers
+        self.dec_transconv = nn.Sequential(
+            nn.ConvTranspose2d(
+                16,
+                16,
+                kernel_size,
+                stride=stride,
+                bias=False,
+                output_padding=1,
+                padding=0,
+            ),
+            nn.Conv2d(16, 16, kernel_size, bias=False),
+            nn.BatchNorm2d(16, momentum=0.005),
+            nn.ReLU(),
+            nn.Conv2d(16, 8, kernel_size, bias=False),
+            nn.BatchNorm2d(8, momentum=0.005),
+            nn.ReLU(),
+            nn.ConvTranspose2d(
+                8,
+                8,
+                kernel_size,
+                stride=stride,
+                bias=False,
+                output_padding=1,
+                padding=0,
+            ),
+            nn.Conv2d(8, 8, kernel_size, bias=False),
+            nn.BatchNorm2d(8, momentum=0.005),
+            nn.ReLU(),
+            nn.Conv2d(8, 4, kernel_size, bias=False),
+            nn.BatchNorm2d(4, momentum=0.005),
+            nn.ReLU(),
+            ###output layer
+            nn.ConvTranspose2d(
+                4,
+                4,
+                kernel_size,
+                stride=stride,
+                bias=False,
+                output_padding=1,
+                padding=0,
+            ),
+            nn.Conv2d(4, in_ch, 7),
+            nn.Sigmoid(),
+        )
+
+    def forward(self, phy):
+        """
+        Parameters
+        ----------
+        z : tensor
+            latent code [N, latent_dim]
+        Returns
+        -------
+            reconstructed image [N, C, H, W]
+        """
+        z = self.dec_linear(phy)
+        z = z.view(-1, 16, 16, 16)
+        z = self.dec_transconv(z)
+
+        z = F.interpolate(z, size=(self.img_width, self.img_height), mode="nearest")
+        return z
+
+
+class Conv_Forward_AE(nn.Module):
     def __init__(
         self,
         img_dim=28,
         dropout=0.2,
         in_ch=1,
         phy_dim=8,
+        stride=2,
+        kernel_size=4,
+        numb_conv=5,
+        numb_lin=5,
+        a_func=nn.ReLU(),
     ):
-=======
-
-class Upsampling_model(nn.Module):
-    ### NOTE: after extensive testing, we decided that upsampling does not produce
-    ###     accurate images nor does it learn as fast. This model is no longer used.
-
-    def __init__(self, img_dim=28, dropout=.2, in_ch=1, phy_dim=8, stride=2, kernel_size=4):
-        """
-        Parameters
-        ----------
-        img_dim    : int
-            image size, only one dimension, assuming square ratio.
-        dropout    : float
-            dropout probability
-        in_ch      : int
-            number of channels in input/output image
-        """
-        super(Upsampling_model, self).__init__()
-        self.img_width = self.img_height = img_dim
-        #self.img_size = self.img_width * self.img_height
-        self.in_ch = in_ch
-        self.phy_dim = phy_dim
-
-        # Decoder specification
-        self.dec_linear = nn.Sequential(
-            nn.Linear(phy_dim,
-                      128, bias=False),
-            nn.BatchNorm1d(128),
-            nn.ReLU(),
-            nn.Dropout(dropout),
-
-            nn.Linear(128, 16 * 4 * 4, bias=False),
-            nn.BatchNorm1d(16 * 4 * 4),
-            nn.ReLU(),
-            nn.Dropout(dropout),
-
-            nn.Linear(16 * 4 * 4, 16 * 8 * 8, bias=False),
-            nn.BatchNorm1d(16 * 8 * 8),
-            nn.ReLU(),
-            nn.Dropout(dropout),
-
-            nn.Linear(16 * 8 * 8, 16 * 12 * 12, bias=False),
-            nn.BatchNorm1d(16*12*12),
-            nn.ReLU(),
-            nn.Dropout(dropout),
-
-            #Last linear layer
-            nn.Linear(16 * 12 * 12, 16 * 16 * 16, bias=False),
-            nn.ReLU()
-        )
-        self.dec_transconv = nn.Sequential(
-            nn.Upsample(scale_factor= 2, mode='nearest'),
-            nn.Conv2d(16, 16, kernel_size, bias=False),
-            nn.BatchNorm2d(16, momentum=0.005),
-            nn.ReLU(),
-
-            nn.Upsample(scale_factor= 2, mode='nearest'),
-            nn.Conv2d(16, 8, kernel_size, bias=False),
-            nn.BatchNorm2d(8, momentum=0.005),
-            nn.ReLU(),
-
-            nn.Upsample(scale_factor= 2, mode='nearest'),
-            nn.Conv2d(8, 8, kernel_size, bias=False),
-            nn.BatchNorm2d(8, momentum=0.005),
-            nn.ReLU(),
-
-            nn.Upsample(scale_factor= 2, mode='nearest'),
-            nn.Conv2d(8, 4, kernel_size, bias=False),
-            nn.BatchNorm2d(4, momentum=0.005),
-            nn.ReLU(),
-
-            ###output layer
-            nn.Conv2d(4, in_ch, 7),
-            nn.Sigmoid()
-        )
-
-    def forward(self, phy):
-        """
-        Parameters
-        ----------
-        z : tensor
-            latent code [N, latent_dim]
-        Returns
-        -------
-            reconstructed image [N, C, H, W]
-        """
-        z = self.dec_linear(phy)
-        z = z.view(-1, 16, 16, 16)
-        z = self.dec_transconv(z)
-
-        z = F.interpolate(z, size=(self.img_width, self.img_height),
-                          mode='nearest')
-        return z
-
-
-class Dev_Forward_AE(nn.Module):
-
-    def __init__(self, img_dim=28, dropout=.2, in_ch=1, phy_dim=8, stride=2, kernel_size=4):
->>>>>>> 1e2cc8f9
-        """
-        Parameters
-        ----------
-        img_dim    : int
-            image size, only one dimension, assuming square ratio.
-        dropout    : float
-            dropout probability
-        in_ch      : int
-            number of channels in input/output image
-        """
-<<<<<<< HEAD
-        super(LinTrans_forward, self).__init__()
-=======
-        super(Dev_Forward_AE, self).__init__()
->>>>>>> 1e2cc8f9
-        self.img_width = self.img_height = img_dim
-        self.img_size = self.img_width * self.img_height
-        self.in_ch = in_ch
-        self.phy_dim = phy_dim
-
-        # Linear layers
-        self.dec_linear = nn.Sequential(
-<<<<<<< HEAD
-            nn.Linear(self.phy_dim, 128, bias=False),
-=======
-            nn.Linear(phy_dim,
-                      128, bias=False),
->>>>>>> 1e2cc8f9
-            nn.BatchNorm1d(128),
-            nn.ReLU(),
-            nn.Dropout(dropout),
-
-            nn.Linear(128, 16 * 4 * 4, bias=False),
-            nn.BatchNorm1d(16 * 4 * 4),
-            nn.ReLU(),
-            nn.Dropout(dropout),
-
-            nn.Linear(16 * 4 * 4, 16 * 8 * 8, bias=False),
-            nn.BatchNorm1d(16 * 8 * 8),
-            nn.ReLU(),
-            nn.Dropout(dropout),
-
-            nn.Linear(16 * 8 * 8, 16 * 16 * 8, bias=False),
-            nn.BatchNorm1d(16*16*8),
-            nn.ReLU(),
-            nn.Dropout(dropout),
-
-            #Last linear layer
-            nn.Linear(16 * 16 * 8, 16 * 16 * 16, bias=False),
-            nn.ReLU()
-        )
-
-<<<<<<< HEAD
-        self.dec_transconv = nn.Sequential(
-            nn.ConvTranspose2d(
-                16, 16, 4, stride=2, bias=False, output_padding=1, padding=0
-            ),
-            nn.Conv2d(16, 16, 4, bias=False),
-=======
-        #convolutional layers
-        self.dec_transconv = nn.Sequential(
-            nn.ConvTranspose2d(16, 16,  kernel_size, stride=stride, bias=False,
-                               output_padding=1, padding=0),
-            nn.Conv2d(16, 16, kernel_size, bias=False),
->>>>>>> 1e2cc8f9
-            nn.BatchNorm2d(16, momentum=0.005),
-            nn.ReLU(),
-
-            nn.Conv2d(16, 8, kernel_size, bias=False),
-            nn.BatchNorm2d(8, momentum=0.005),
-            nn.ReLU(),
-<<<<<<< HEAD
-            nn.ConvTranspose2d(
-                8, 8, 4, stride=2, bias=False, output_padding=1, padding=0
-            ),
-            nn.Conv2d(8, 8, 4, bias=False),
-            nn.BatchNorm2d(8, momentum=0.005),
-            nn.ReLU(),
-            nn.Conv2d(8, 4, 4, bias=False),
-            nn.BatchNorm2d(4, momentum=0.005),
-            nn.ReLU(),
-            nn.ConvTranspose2d(
-                4, 4, 4, stride=2, bias=False, output_padding=1, padding=0
-            ),
-            nn.Conv2d(4, 4, 4, bias=False),
-            nn.BatchNorm2d(4, momentum=0.005),
-            nn.ReLU(),
-            nn.Conv2d(4, 4, 4, bias=False),
-            nn.BatchNorm2d(4, momentum=0.005),
-            nn.ReLU(),
-            nn.ConvTranspose2d(
-                4, 4, 4, stride=2, bias=False, output_padding=1, padding=0
-            ),
-            nn.Conv2d(4, 4, 4, bias=False),
-            nn.BatchNorm2d(4, momentum=0.005),
-            nn.ReLU(),
-=======
-
-            nn.ConvTranspose2d(8, 8, kernel_size, stride=stride, bias=False,
-                               output_padding=1, padding=0),
-
-            nn.Conv2d(8, 8, kernel_size, bias=False),
-            nn.BatchNorm2d(8, momentum=0.005),
-            nn.ReLU(),
-
-            nn.Conv2d(8, 4, kernel_size, bias=False),
-            nn.BatchNorm2d(4, momentum=0.005),
-            nn.ReLU(),
-
-            ###output layer
-            nn.ConvTranspose2d(4, 4, kernel_size, stride=stride, bias=False,
-                               output_padding=1, padding=0),
->>>>>>> 1e2cc8f9
-            nn.Conv2d(4, in_ch, 7),
-            nn.Sigmoid(),
-        )
-
-<<<<<<< HEAD
-    def forward(self, z):
-        """
-        Decoder side of autoencoder.
-
-=======
-    def forward(self, phy):
-        """
-        Parameters
-        ----------
-        z : tensor
-            latent code [N, latent_dim]
-        Returns
-        -------
-            reconstructed image [N, C, H, W]
-        """
-        z = self.dec_linear(phy)
-        z = z.view(-1, 16, 16, 16)
-        z = self.dec_transconv(z)
-
-        z = F.interpolate(z, size=(self.img_width, self.img_height),
-                          mode='nearest')
-        return z
-
-
-
-class Conv_Forward_AE(nn.Module):
-
-    def __init__(self, img_dim=28, dropout=.2, in_ch=1, phy_dim=8,
-        stride=2, kernel_size=4, numb_conv=5, numb_lin=5, a_func=nn.ReLU()):
         """
         Parameters
         ----------
@@ -367,110 +242,104 @@
 
         # Linear layers
         h_ch = 2
-        if (numb_lin > 4):
+        if numb_lin > 4:
             in_ch = 8
         else:
             in_ch = 16
         self.lin = nn.Sequential(
-        nn.Linear(phy_dim,  in_ch * h_ch * h_ch, bias=False),
-        nn.BatchNorm1d(in_ch * h_ch * h_ch),
-        a_func,
-        nn.Dropout(dropout)
+            nn.Linear(phy_dim, in_ch * h_ch * h_ch, bias=False),
+            nn.BatchNorm1d(in_ch * h_ch * h_ch),
+            a_func,
+            nn.Dropout(dropout),
         )
         i_ch = h_ch
         h_ch *= 2
 
         for i in range(numb_lin - 1):
             self.lin.add_module(
-            "linear_%i" % (i+1),
-            nn.Linear(in_ch * i_ch * i_ch, in_ch * h_ch * h_ch, bias=False)
+                "linear_%i" % (i + 1),
+                nn.Linear(in_ch * i_ch * i_ch, in_ch * h_ch * h_ch, bias=False),
             )
 
-            if (i != numb_lin - 2):
+            if i != numb_lin - 2:
 
                 self.lin.add_module(
-                "bn_%i" % (i + 1),
-                nn.BatchNorm1d(in_ch * h_ch * h_ch)
-                )
-
-                self.lin.add_module(
-                "activation_%i" % (i + 1),
-                a_func
-                )
-
-                self.lin.add_module(
-                "Dropout_%i" % (i + 2),
-                nn.Dropout(dropout)
-                )
+                    "bn_%i" % (i + 1), nn.BatchNorm1d(in_ch * h_ch * h_ch)
+                )
+
+                self.lin.add_module("activation_%i" % (i + 1), a_func)
+
+                self.lin.add_module("Dropout_%i" % (i + 2), nn.Dropout(dropout))
                 i_ch = h_ch
-                if (i >= 2 and numb_lin > 4):
+                if i >= 2 and numb_lin > 4:
                     h_ch += 4
                 else:
                     h_ch *= 2
 
             else:
-                self.lin.add_module(
-                "activation_output",
-                a_func
-                )
+                self.lin.add_module("activation_output", a_func)
 
         self.h_ch = h_ch
         self.i_ch = in_ch
 
-        #Convolutional layers
+        # Convolutional layers
         self.conv = nn.Sequential()
         i_ch = in_ch
 
         for i in range(numb_conv - 1):
-            if (i%2 == 0):
-                self.conv.add_module(
-                "ConvTranspose2d_%i" % (i+1),
-                nn.ConvTranspose2d(i_ch, i_ch, kernel_size, stride=stride, bias=False,
-                                    output_padding=1, padding=0)
-                )
-                self.conv.add_module(
-                "conv2d_%i" % (i + 1),
-                nn.Conv2d(i_ch, i_ch, kernel_size, bias=False)
-                )
-                self.conv.add_module(
-                "bn_%i" % (i + 1),
-                nn.BatchNorm2d(i_ch, momentum=0.005)
-                )
-                self.conv.add_module(
-                "activation_%i" % (i + 1),
-                a_func
-                )
-                #i_ch = o_ch
-                o_ch = i_ch//2
+            if i % 2 == 0:
+                self.conv.add_module(
+                    "ConvTranspose2d_%i" % (i + 1),
+                    nn.ConvTranspose2d(
+                        i_ch,
+                        i_ch,
+                        kernel_size,
+                        stride=stride,
+                        bias=False,
+                        output_padding=1,
+                        padding=0,
+                    ),
+                )
+                self.conv.add_module(
+                    "conv2d_%i" % (i + 1),
+                    nn.Conv2d(i_ch, i_ch, kernel_size, bias=False),
+                )
+                self.conv.add_module(
+                    "bn_%i" % (i + 1), nn.BatchNorm2d(i_ch, momentum=0.005)
+                )
+                self.conv.add_module("activation_%i" % (i + 1), a_func)
+                # i_ch = o_ch
+                o_ch = i_ch // 2
 
             else:
                 self.conv.add_module(
-                "conv2d_%i" % (i + 1),
-                nn.Conv2d(i_ch, o_ch, kernel_size, bias=False),
+                    "conv2d_%i" % (i + 1),
+                    nn.Conv2d(i_ch, o_ch, kernel_size, bias=False),
                 )
                 self.conv.add_module(
                     "bn_%i" % (i + 1), nn.BatchNorm2d(o_ch, momentum=0.005)
                 )
                 self.conv.add_module("activation_%i" % (i + 1), a_func)
                 i_ch = o_ch
-                #o_ch = o_ch//2
-
-        #output layers
+                # o_ch = o_ch//2
+
+        # output layers
         self.conv.add_module(
-        "ConvTransposed2d_output",
-        nn.ConvTranspose2d(i_ch, 4, kernel_size, stride=stride, bias=False,
-                            output_padding=1, padding=0))
-
-        self.conv.add_module(
-        "Conv2d_output",
-        nn.Conv2d(4, self.in_ch, kernel_size)
-        )
-
-        self.conv.add_module(
-        "Sigmoid",
-        nn.Sigmoid()
-        )
-
+            "ConvTransposed2d_output",
+            nn.ConvTranspose2d(
+                i_ch,
+                4,
+                kernel_size,
+                stride=stride,
+                bias=False,
+                output_padding=1,
+                padding=0,
+            ),
+        )
+
+        self.conv.add_module("Conv2d_output", nn.Conv2d(4, self.in_ch, kernel_size))
+
+        self.conv.add_module("Sigmoid", nn.Sigmoid())
 
     def forward(self, phy):
         """
@@ -486,14 +355,23 @@
         z = z.view(-1, self.i_ch, self.h_ch, self.h_ch)
         z = self.conv(z)
 
-        z = F.interpolate(z, size=(self.img_dim, self.img_dim),
-                          mode='nearest')
+        z = F.interpolate(z, size=(self.img_dim, self.img_dim), mode="nearest")
         return z
 
+
 class Conv_Forward_2(nn.Module):
-
-    def __init__(self, img_dim=28, dropout=.2, in_ch=1, phy_dim=8,
-        stride=2, kernel_size=4, numb_conv=5, numb_lin=5, a_func=nn.ReLU()):
+    def __init__(
+        self,
+        img_dim=28,
+        dropout=0.2,
+        in_ch=1,
+        phy_dim=8,
+        stride=2,
+        kernel_size=4,
+        numb_conv=5,
+        numb_lin=5,
+        a_func=nn.ReLU(),
+    ):
         """
         Parameters
         ----------
@@ -523,109 +401,99 @@
         # Linear layers
         h_ch = 2
         self.lin = nn.Sequential(
-        nn.Linear(phy_dim,  16 * h_ch * h_ch, bias=False),
-        nn.BatchNorm1d(16 * h_ch * h_ch),
-        a_func,
-        nn.Dropout(dropout)
+            nn.Linear(phy_dim, 16 * h_ch * h_ch, bias=False),
+            nn.BatchNorm1d(16 * h_ch * h_ch),
+            a_func,
+            nn.Dropout(dropout),
         )
         i_ch = h_ch
         h_ch *= 2
 
         for i in range(numb_lin - 1):
             self.lin.add_module(
-            "linear_%i" % (i+1),
-            nn.Linear(16 * i_ch * i_ch, 16 * h_ch * h_ch, bias=False)
+                "linear_%i" % (i + 1),
+                nn.Linear(16 * i_ch * i_ch, 16 * h_ch * h_ch, bias=False),
             )
 
-            if (i != numb_lin - 2):
-
-                self.lin.add_module(
-                "bn_%i" % (i + 1),
-                nn.BatchNorm1d(16 * h_ch * h_ch)
-                )
-
-                self.lin.add_module(
-                "activation_%i" % (i + 1),
-                a_func
-                )
-
-                self.lin.add_module(
-                "Dropout_%i" % (i + 2),
-                nn.Dropout(dropout)
-                )
+            if i != numb_lin - 2:
+
+                self.lin.add_module("bn_%i" % (i + 1), nn.BatchNorm1d(16 * h_ch * h_ch))
+
+                self.lin.add_module("activation_%i" % (i + 1), a_func)
+
+                self.lin.add_module("Dropout_%i" % (i + 2), nn.Dropout(dropout))
                 i_ch = h_ch
-                if (numb_lin > 4 and i >= 3):
+                if numb_lin > 4 and i >= 3:
                     h_ch += 2
                 else:
                     h_ch *= 2
 
             else:
-                self.lin.add_module(
-                "activation_output",
-                a_func
-                )
+                self.lin.add_module("activation_output", a_func)
 
         self.h_ch = h_ch
 
-        #Convolutional layers
+        # Convolutional layers
         self.conv = nn.Sequential()
         i_ch = 16
-        #o_ch = i_ch * (numb_conv - 1)
+        # o_ch = i_ch * (numb_conv - 1)
 
         for i in range(numb_conv - 1):
-            if (i%2 == 0):
-                self.conv.add_module(
-                "ConvTranspose2d_%i" % (i+1),
-                nn.ConvTranspose2d(i_ch, i_ch, kernel_size, stride=stride, bias=False,
-                                    output_padding=1, padding=0)
-                )
-                self.conv.add_module(
-                "bn_%i" % (i + 1),
-                nn.BatchNorm2d(i_ch, momentum=0.005)
-                )
-                self.conv.add_module(
-                "conv2d_%i" % (i + 1),
-                nn.Conv2d(i_ch, i_ch, kernel_size, bias=True)
-                )
-                self.conv.add_module(
-                "activation_%i" % (i + 1),
-                a_func
-                )
-                #i_ch = o_ch
-                o_ch = i_ch//2
+            if i % 2 == 0:
+                self.conv.add_module(
+                    "ConvTranspose2d_%i" % (i + 1),
+                    nn.ConvTranspose2d(
+                        i_ch,
+                        i_ch,
+                        kernel_size,
+                        stride=stride,
+                        bias=False,
+                        output_padding=1,
+                        padding=0,
+                    ),
+                )
+                self.conv.add_module(
+                    "bn_%i" % (i + 1), nn.BatchNorm2d(i_ch, momentum=0.005)
+                )
+                self.conv.add_module(
+                    "conv2d_%i" % (i + 1), nn.Conv2d(i_ch, i_ch, kernel_size, bias=True)
+                )
+                self.conv.add_module("activation_%i" % (i + 1), a_func)
+                # i_ch = o_ch
+                o_ch = i_ch // 2
 
             else:
                 self.conv.add_module(
-                "conv2d_%i" % (i + 1),
-                nn.Conv2d(i_ch, o_ch, kernel_size, bias=False),
+                    "conv2d_%i" % (i + 1),
+                    nn.Conv2d(i_ch, o_ch, kernel_size, bias=False),
                 )
                 self.conv.add_module(
                     "bn_%i" % (i + 1), nn.BatchNorm2d(o_ch, momentum=0.005)
                 )
                 self.conv.add_module("activation_%i" % (i + 1), a_func)
                 i_ch = o_ch
-                #o_ch = o_ch//2
-
-        #output layers
+                # o_ch = o_ch//2
+
+        # output layers
         self.conv.add_module(
-        "ConvTransposed2d_output",
-        nn.ConvTranspose2d(i_ch, 4, kernel_size, stride=stride, bias=False,
-                            output_padding=1, padding=0))
-
-        self.conv.add_module(
-        "Conv2d_output",
-        nn.Conv2d(4, in_ch, kernel_size)
-        )
-
-        self.conv.add_module(
-        "Sigmoid",
-        nn.Sigmoid()
-        )
-
+            "ConvTransposed2d_output",
+            nn.ConvTranspose2d(
+                i_ch,
+                4,
+                kernel_size,
+                stride=stride,
+                bias=False,
+                output_padding=1,
+                padding=0,
+            ),
+        )
+
+        self.conv.add_module("Conv2d_output", nn.Conv2d(4, in_ch, kernel_size))
+
+        self.conv.add_module("Sigmoid", nn.Sigmoid())
 
     def forward(self, phy):
         """
->>>>>>> 1e2cc8f9
         Parameters
         ----------
         z : tensor
@@ -634,18 +502,9 @@
         -------
             reconstructed image [N, C, H, W]
         """
-<<<<<<< HEAD
-        z = self.dec_linear(z)
-        z = z.view(-1, 16, 16, 16)
-        z = self.dec_transconv(z)
-
-        z = F.interpolate(z, size=(self.img_width, self.img_height), mode="nearest")
-=======
         z = self.lin(phy)
         z = z.view(-1, 16, self.h_ch, self.h_ch)
         z = self.conv(z)
 
-        z = F.interpolate(z, size=(self.img_dim, self.img_dim),
-                          mode='nearest')
->>>>>>> 1e2cc8f9
+        z = F.interpolate(z, size=(self.img_dim, self.img_dim), mode="nearest")
         return z